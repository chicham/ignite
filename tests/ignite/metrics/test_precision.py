--- conflicted
+++ resolved
@@ -33,13 +33,8 @@
 
     with pytest.raises(ValueError):
         # y_pred values are not thresholded to 0, 1 values
-<<<<<<< HEAD
-        pr.update((torch.rand(10, 1),
+        pr.update((torch.rand(10,),
                    torch.randint(0, 2, size=(10,)).long()))
-=======
-        pr.update((torch.rand(10,),
-                   torch.randint(0, 2, size=(10,)).type(torch.LongTensor)))
->>>>>>> 4d13db28
 
     with pytest.raises(ValueError):
         # incompatible shapes
@@ -62,29 +57,19 @@
 
     def _test(average):
         pr = Precision(average=average)
-<<<<<<< HEAD
-        y_pred = torch.randint(0, 2, size=(10, 1))
+        y_pred = torch.randint(0, 2, size=(10,))
         y = torch.randint(0, 2, size=(10,)).long()
-=======
+        pr.update((y_pred, y))
+        np_y = y.numpy().ravel()
+        np_y_pred = y_pred.numpy().ravel()
+        assert pr._type == 'binary'
+        assert isinstance(pr.compute(), float if average else torch.Tensor)
+        pr_compute = pr.compute() if average else pr.compute().numpy()
+        assert precision_score(np_y, np_y_pred, average='binary') == pytest.approx(pr_compute)
+
+        pr.reset()
         y_pred = torch.randint(0, 2, size=(10,))
-        y = torch.randint(0, 2, size=(10,)).type(torch.LongTensor)
->>>>>>> 4d13db28
-        pr.update((y_pred, y))
-        np_y = y.numpy().ravel()
-        np_y_pred = y_pred.numpy().ravel()
-        assert pr._type == 'binary'
-        assert isinstance(pr.compute(), float if average else torch.Tensor)
-        pr_compute = pr.compute() if average else pr.compute().numpy()
-        assert precision_score(np_y, np_y_pred, average='binary') == pytest.approx(pr_compute)
-
-        pr.reset()
-<<<<<<< HEAD
-        y_pred = torch.randint(0, 2, size=(10, ))
         y = torch.randint(0, 2, size=(10,)).long()
-=======
-        y_pred = torch.randint(0, 2, size=(10,))
-        y = torch.randint(0, 2, size=(10,)).type(torch.LongTensor)
->>>>>>> 4d13db28
         pr.update((y_pred, y))
         np_y = y.numpy().ravel()
         np_y_pred = y_pred.numpy().ravel()
@@ -158,13 +143,8 @@
 
         # Batched Updates
         pr.reset()
-<<<<<<< HEAD
-        y_pred = torch.randint(0, 2, size=(100, 5))
+        y_pred = torch.randint(0, 2, size=(100, 1, 5))
         y = torch.randint(0, 2, size=(100, 1, 5)).long()
-=======
-        y_pred = torch.randint(0, 2, size=(100, 1, 5))
-        y = torch.randint(0, 2, size=(100, 1, 5)).type(torch.LongTensor)
->>>>>>> 4d13db28
 
         batch_size = 16
         n_iters = y.shape[0] // batch_size + 1
@@ -215,11 +195,7 @@
         # Batched Updates
         pr.reset()
         y_pred = torch.randint(0, 2, size=(100, 12, 10))
-<<<<<<< HEAD
-        y = torch.randint(0, 2, size=(100, 1, 12, 10)).long()
-=======
-        y = torch.randint(0, 2, size=(100, 12, 10)).type(torch.LongTensor)
->>>>>>> 4d13db28
+        y = torch.randint(0, 2, size=(100, 12, 10)).long()
 
         batch_size = 16
         n_iters = y.shape[0] // batch_size + 1
@@ -302,11 +278,7 @@
 
         pr.reset()
         y_pred = torch.rand(10, 4)
-<<<<<<< HEAD
-        y = torch.randint(0, 4, size=(10, 1)).long()
-=======
-        y = torch.randint(0, 4, size=(10,)).type(torch.LongTensor)
->>>>>>> 4d13db28
+        y = torch.randint(0, 4, size=(10,)).long()
         pr.update((y_pred, y))
         num_classes = y_pred.shape[1]
         np_y_pred = y_pred.argmax(dim=1).numpy().ravel()
@@ -323,11 +295,7 @@
         # 2-classes
         pr.reset()
         y_pred = torch.rand(10, 2)
-<<<<<<< HEAD
-        y = torch.randint(0, 2, size=(10, 1)).long()
-=======
-        y = torch.randint(0, 2, size=(10,)).type(torch.LongTensor)
->>>>>>> 4d13db28
+        y = torch.randint(0, 2, size=(10,)).long()
         pr.update((y_pred, y))
         num_classes = y_pred.shape[1]
         np_y_pred = y_pred.argmax(dim=1).numpy().ravel()
