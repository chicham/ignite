--- conflicted
+++ resolved
@@ -67,12 +67,8 @@
   - python examples/reinforcement_learning/reinforce.py --max-episodes=2
 
   #fast-neural-style
-<<<<<<< HEAD
-  # train
-=======
   #train
   - if [[ $TRAVIS_PYTHON_VERSION == 2.7 ]]; then mkdir -p /home/travis/.cache/torch/checkpoints/ && wget "https://download.pytorch.org/models/vgg16-397923af.pth" -O/home/travis/.cache/torch/checkpoints/vgg16-397923af.pth; fi
->>>>>>> 01f2f5f9
   - python examples/fast_neural_style/neural_style.py train --epochs 1 --cuda 0 --dataset test --dataroot . --image_size 32 --style_image examples/fast_neural_style/images/style_images/mosaic.jpg --style_size 32
 
   # tests for distributed ops
